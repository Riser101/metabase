--- conflicted
+++ resolved
@@ -11,6 +11,7 @@
              [util :as u]]
             [metabase.api.common :as api]
             [metabase.email.messages :as email]
+            [metabase.integrations.ldap :as ldap]
             [metabase.models
              [session :refer [Session]]
              [setting :refer [defsetting]]
@@ -20,23 +21,7 @@
              [schema :as su]]
             [schema.core :as s]
             [throttle.core :as throttle]
-<<<<<<< HEAD
-            [toucan.db :as db]
-            [metabase.api.common :refer :all]
-            [metabase.email.messages :as email]
-            [metabase.events :as events]
-            (metabase.models [user :refer [User], :as user]
-                             [session :refer [Session]]
-                             [setting :refer [defsetting]])
-            [metabase.integrations.ldap :as ldap]
-            [metabase.public-settings :as public-settings]
-            [metabase.util :as u]
-            (metabase.util [password :as pass]
-                           [schema :as su])))
-
-=======
             [toucan.db :as db]))
->>>>>>> a141105f
 
 (defn- create-session!
   "Generate a new `Session` for a given `User`. Returns the newly generated session ID."
