(ns metabase.models.field
  (:require [korma.core :as k]
            [metabase.db :refer :all]
            (metabase.models [common :as common]
                             [database :refer [Database]]
                             [field-values :refer [FieldValues field-should-have-field-values? create-field-values-if-needed]]
                             [foreign-key :refer [ForeignKey]]
                             [interface :as i])
            [metabase.util :as u]))

(def ^:const special-types
  "Possible values for `Field.special_type`."
  #{:avatar
    :category
    :city
    :country
    :desc
    :fk
    :id
    :image
    :json
    :latitude
    :longitude
    :name
    :number
    :state
    :timestamp_milliseconds
    :timestamp_seconds
    :url
    :zip_code})

(def ^:const base-types
  "Possible values for `Field.base_type`."
  #{:ArrayField
    :BigIntegerField
    :BooleanField
    :CharField
    :DateField
    :DateTimeField
    :DecimalField
    :DictionaryField
    :FloatField
    :IntegerField
    :TextField
    :TimeField
    :UUIDField      ; e.g. a Postgres 'UUID' column
    :UnknownField})

(def ^:const field-types
  "Possible values for `Field.field_type`."
  #{:metric      ; A number that can be added, graphed, etc.
    :dimension   ; A high or low-cardinality numerical string value that is meant to be used as a grouping
    :info        ; Non-numerical value that is not meant to be used
    :sensitive}) ; A Fields that should *never* be shown *anywhere*

(i/defentity Field :metabase_field)

(defn- pre-insert [field]
  (let [defaults {:active          true
                  :preview_display true
                  :field_type      :info
                  :position        0
                  :display_name    (common/name->human-readable-name (:name field))}]
    (merge defaults field)))

<<<<<<< HEAD
(defn- post-select [{:keys [id table_id parent_id] :as field}]
  (u/assoc<> field
    :table                     (delay (sel :one 'Table :id table_id))
    :db                        (delay @(:db @(:table <>)))
    :target                    (delay (field->fk-field field))
    :parent                    (when parent_id
                                 (delay (Field parent_id)))
    :children                  (delay (sel :many Field :parent_id (:id field)))
    :values                    (delay (sel :many [FieldValues :field_id :values] :field_id id))
    :qualified-name-components (delay (qualified-name-components <>))
    :qualified-name            (delay (apply str (interpose "." @(:qualified-name-components <>))))))
=======
(defn- post-insert [field]
  (when (field-should-have-field-values? field)
    (create-field-values-if-needed field))
  field)

(defn- post-update [{:keys [id] :as field}]
  ;; if base_type or special_type were affected then we should asynchronously create corresponding FieldValues objects if need be
  (when (or (contains? field :base_type)
            (contains? field :field_type)
            (contains? field :special_type))
    (create-field-values-if-needed (sel :one [Field :id :table_id :base_type :special_type :field_type] :id id))))
>>>>>>> 8dc06396

(defn- pre-cascade-delete [{:keys [id]}]
  (cascade-delete Field :parent_id id)
  (cascade-delete ForeignKey (k/where (or (= :origin_id id)
                                          (= :destination_id id))))
  (cascade-delete 'FieldValues :field_id id))

(defn ^:hydrate values
  "Return the `FieldValues` associated with this FIELD."
  [{:keys [id]}]
  (sel :many [FieldValues :field_id :values], :field_id id))

(defn qualified-name-components
  "Return the pieces that represent a path to FIELD, of the form `[table-name parent-fields-name* field-name]`."
  [{field-name :name, table-id :table_id, parent-id :parent_id, :as field}]
  (conj (if-let [parent (Field parent-id)]
          (qualified-name-components parent)
          [(sel :one :field ['Table :name], :id table-id)])
        field-name))

(defn qualified-name
  "Return a combined qualified name for FIELD, e.g. `table_name.parent_field_name.field_name`."
  [field]
  (apply str (interpose \. (qualified-name-components field))))

(defn table
  "Return the `Table` associated with this `Field`."
  {:arglists '([field])}
  [{:keys [table_id]}]
  (sel :one 'Table, :id table_id))

(extend (class Field)
  i/IEntity (merge i/IEntityDefaults
                   {:hydration-keys     (constantly [:destination :field :origin])
                    :types              (constantly {:base_type :keyword, :field_type :keyword, :special_type :keyword})
                    :timestamped?       (constantly true)
                    :can-read?          (constantly true)
                    :can-write?         i/superuser?
                    :pre-insert         pre-insert
<<<<<<< HEAD
                    :post-select        post-select
=======
                    :post-insert        post-insert
                    :post-update        post-update
>>>>>>> 8dc06396
                    :pre-cascade-delete pre-cascade-delete}))


(defn field->fk-field
  "Attempts to follow a `ForeignKey` from the the given FIELD to a destination `Field`.

   Only evaluates if the given field has :special_type `fk`, otherwise does nothing."
  {:hydrate :target}
  [{:keys [id special_type]}]
  (when (= :fk special_type)
    (let [dest-id (sel :one :field [ForeignKey :destination_id] :origin_id id)]
      (Field dest-id))))


(u/require-dox-in-this-namespace)<|MERGE_RESOLUTION|>--- conflicted
+++ resolved
@@ -3,7 +3,7 @@
             [metabase.db :refer :all]
             (metabase.models [common :as common]
                              [database :refer [Database]]
-                             [field-values :refer [FieldValues field-should-have-field-values? create-field-values-if-needed]]
+                             [field-values :refer [FieldValues]]
                              [foreign-key :refer [ForeignKey]]
                              [interface :as i])
             [metabase.util :as u]))
@@ -63,32 +63,6 @@
                   :display_name    (common/name->human-readable-name (:name field))}]
     (merge defaults field)))
 
-<<<<<<< HEAD
-(defn- post-select [{:keys [id table_id parent_id] :as field}]
-  (u/assoc<> field
-    :table                     (delay (sel :one 'Table :id table_id))
-    :db                        (delay @(:db @(:table <>)))
-    :target                    (delay (field->fk-field field))
-    :parent                    (when parent_id
-                                 (delay (Field parent_id)))
-    :children                  (delay (sel :many Field :parent_id (:id field)))
-    :values                    (delay (sel :many [FieldValues :field_id :values] :field_id id))
-    :qualified-name-components (delay (qualified-name-components <>))
-    :qualified-name            (delay (apply str (interpose "." @(:qualified-name-components <>))))))
-=======
-(defn- post-insert [field]
-  (when (field-should-have-field-values? field)
-    (create-field-values-if-needed field))
-  field)
-
-(defn- post-update [{:keys [id] :as field}]
-  ;; if base_type or special_type were affected then we should asynchronously create corresponding FieldValues objects if need be
-  (when (or (contains? field :base_type)
-            (contains? field :field_type)
-            (contains? field :special_type))
-    (create-field-values-if-needed (sel :one [Field :id :table_id :base_type :special_type :field_type] :id id))))
->>>>>>> 8dc06396
-
 (defn- pre-cascade-delete [{:keys [id]}]
   (cascade-delete Field :parent_id id)
   (cascade-delete ForeignKey (k/where (or (= :origin_id id)
@@ -119,23 +93,6 @@
   [{:keys [table_id]}]
   (sel :one 'Table, :id table_id))
 
-(extend (class Field)
-  i/IEntity (merge i/IEntityDefaults
-                   {:hydration-keys     (constantly [:destination :field :origin])
-                    :types              (constantly {:base_type :keyword, :field_type :keyword, :special_type :keyword})
-                    :timestamped?       (constantly true)
-                    :can-read?          (constantly true)
-                    :can-write?         i/superuser?
-                    :pre-insert         pre-insert
-<<<<<<< HEAD
-                    :post-select        post-select
-=======
-                    :post-insert        post-insert
-                    :post-update        post-update
->>>>>>> 8dc06396
-                    :pre-cascade-delete pre-cascade-delete}))
-
-
 (defn field->fk-field
   "Attempts to follow a `ForeignKey` from the the given FIELD to a destination `Field`.
 
@@ -146,5 +103,15 @@
     (let [dest-id (sel :one :field [ForeignKey :destination_id] :origin_id id)]
       (Field dest-id))))
 
+(extend (class Field)
+  i/IEntity (merge i/IEntityDefaults
+                   {:hydration-keys     (constantly [:destination :field :origin])
+                    :types              (constantly {:base_type :keyword, :field_type :keyword, :special_type :keyword})
+                    :timestamped?       (constantly true)
+                    :can-read?          (constantly true)
+                    :can-write?         i/superuser?
+                    :pre-insert         pre-insert
+                    :pre-cascade-delete pre-cascade-delete}))
+
 
 (u/require-dox-in-this-namespace)