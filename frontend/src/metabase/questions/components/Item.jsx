--- conflicted
+++ resolved
@@ -15,19 +15,6 @@
 const ITEM_ICON_SIZE = 20;
 
 const Item = ({ id, description, name, created, by, selected, favorite, archived, icon, setItemSelected, setFavorited, setArchived }) =>
-<<<<<<< HEAD
-    <div className={cx('visible-hover-parent', S.item, { [S.selected]: selected, [S.favorite]: favorite, [S.archived]: archived })}>
-        <div className={S.leftIcons}>
-            { icon && <Icon className={S.chartIcon} name={icon} size={20} /> }
-            <CheckBox
-                checked={selected}
-                onChange={(e) => setItemSelected({ [id]: e.target.checked })}
-                className={S.itemCheckbox}
-                size={20}
-                padding={3}
-                borderColor="currentColor"
-                invertChecked
-=======
     <div className={cx('hover-parent hover--visibility', S.item)}>
         <div className="flex flex-full align-center">
             <div className="relative flex ml1 mr2" style={{ width: ITEM_ICON_SIZE, height: ITEM_ICON_SIZE }}>
@@ -58,7 +45,6 @@
                 name={name}
                 setFavorited={setFavorited}
                 favorite={favorite}
->>>>>>> 262da0d6
             />
         </div>
         <div className="flex flex-column ml-auto">
@@ -66,11 +52,7 @@
                 by={by}
                 created={created}
             />
-<<<<<<< HEAD
-            <div className="visible-hover-child ml-auto">
-=======
             <div className="hover-child mt1 ml-auto">
->>>>>>> 262da0d6
                 <Tooltip tooltip="Move to a collection">
                     <Link to={`/questions/${id}/move`}>
                         <Icon
