--- conflicted
+++ resolved
@@ -18,11 +18,8 @@
 const GRID_ASPECT_RATIO = 4 / 3;
 const GRID_MARGIN = 6;
 
-<<<<<<< HEAD
-=======
 const DEFAULT_MIN_SIZE = { width: 3, height: 3 };
 
->>>>>>> 796af7bc
 export default class DashboardGrid extends Component {
     constructor(props, context) {
         super(props, context);
@@ -83,13 +80,9 @@
         });
     }
 
-<<<<<<< HEAD
-    getLayoutForDashCard(dc) {
-=======
     getLayoutForDashCard(dashcard) {
         let Viz = visualizations.get(dashcard.card.display);
         let minSize = Viz.minSize || DEFAULT_MIN_SIZE;
->>>>>>> 796af7bc
         return ({
             i: String(dashcard.id),
             x: dashcard.col || 0,
@@ -224,13 +217,8 @@
     }
 
     renderGrid() {
-<<<<<<< HEAD
-        const { isEditing } = this.props;
-        const { width, dashcards } = this.state;
-=======
         const { dashboard, isEditing } = this.props;
         const { width } = this.state;
->>>>>>> 796af7bc
         const rowHeight = Math.floor(width / GRID_WIDTH / GRID_ASPECT_RATIO);
         return (
             <GridLayout
@@ -244,11 +232,7 @@
                 onDragStop={(...args) => this.onDragStop(...args)}
                 isEditing={isEditing}
             >
-<<<<<<< HEAD
-                {dashcards && dashcards.map(dc =>
-=======
                 {dashboard && dashboard.ordered_cards.map(dc =>
->>>>>>> 796af7bc
                     <div key={dc.id} className="DashCard" onMouseDownCapture={this.onDashCardMouseDown}>
                         <DashCard
                             dashcard={dc}
