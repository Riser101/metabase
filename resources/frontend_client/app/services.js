--- conflicted
+++ resolved
@@ -731,18 +731,13 @@
             isArray: true
         },
         create: {
-<<<<<<< HEAD
             url: '/api/org',
             method: 'POST',
             headers: {
                 'X-CSRFToken': function() {
                     return $cookies.csrftoken;
                 }
-            },
-=======
-            url: '/api/org/',
-            method: 'POST'
->>>>>>> 5a1638f8
+            }
         },
         get: {
             url: '/api/org/:orgId',
